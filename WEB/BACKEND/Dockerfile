# ───────────────────────────────────────────────────────────────
#  Backend – Node + Express (runs as UID 33 / GID 33)
# ───────────────────────────────────────────────────────────────
FROM node:23-alpine3.20

# Runtime extras
RUN apk add --no-cache git bash

# ── Give UID 33 a writable $HOME so Git can create ~/.gitconfig ──
RUN mkdir -p /home/www-data && chown 33:33 /home/www-data
ENV HOME=/home/www-data

WORKDIR /app
COPY ./CODE .

# Install dependencies with an immutable lock-file workflow
COPY CODE/package*.json ./
<<<<<<< HEAD
RUN npm ci
=======
#RUN npm 
>>>>>>> a439d5f7

# Copy application source, making it owned by UID 33 inside the image
COPY --chown=33:33 CODE/ .

# Run everything as www-data (UID 33 / GID 33)
USER 33:33

EXPOSE 5000
<<<<<<< HEAD
CMD ["npm","run","dev"]
=======
CMD ["sh", "-c", "npm install && npm run dev"]
>>>>>>> a439d5f7
<|MERGE_RESOLUTION|>--- conflicted
+++ resolved
@@ -15,11 +15,7 @@
 
 # Install dependencies with an immutable lock-file workflow
 COPY CODE/package*.json ./
-<<<<<<< HEAD
-RUN npm ci
-=======
 #RUN npm 
->>>>>>> a439d5f7
 
 # Copy application source, making it owned by UID 33 inside the image
 COPY --chown=33:33 CODE/ .
@@ -28,8 +24,4 @@
 USER 33:33
 
 EXPOSE 5000
-<<<<<<< HEAD
-CMD ["npm","run","dev"]
-=======
-CMD ["sh", "-c", "npm install && npm run dev"]
->>>>>>> a439d5f7
+CMD ["sh", "-c", "npm install && npm run dev"]