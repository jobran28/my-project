# ───────────────────────────────────────────────────────────────
#  Backend – Node + Express (runs as UID 33 / GID 33)
# ───────────────────────────────────────────────────────────────
FROM node:23-alpine3.20

# Runtime extras
RUN apk add --no-cache git bash

# ── Give UID 33 a writable $HOME so Git can create ~/.gitconfig ──
RUN mkdir -p /home/www-data && chown 33:33 /home/www-data
ENV HOME=/home/www-data

WORKDIR /app

# Install dependencies with an immutable lock-file workflow
COPY CODE/package*.json ./
RUN npm ci

# Copy application source, making it owned by UID 33 inside the image
COPY --chown=33:33 CODE/ .

# Run everything as www-data (UID 33 / GID 33)
USER 33:33

EXPOSE 5000
<<<<<<< HEAD
CMD ["/bin/bash", "-c", "ls && npm install && npm run dev"]
=======
CMD ["npm","run","dev"]
>>>>>>> 47fca26a
<|MERGE_RESOLUTION|>--- conflicted
+++ resolved
@@ -23,8 +23,4 @@
 USER 33:33
 
 EXPOSE 5000
-<<<<<<< HEAD
-CMD ["/bin/bash", "-c", "ls && npm install && npm run dev"]
-=======
-CMD ["npm","run","dev"]
->>>>>>> 47fca26a
+CMD ["npm","run","dev"]