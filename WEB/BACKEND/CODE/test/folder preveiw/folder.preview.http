@baseUrl = http://localhost:5000/v1/api/preview
<<<<<<< HEAD
@authToken = eyJhbGciOiJIUzI1NiIsInR5cCI6IkpXVCJ9.eyJ1c2VySWQiOjIsInVzZXJuYW1lIjoia2hhbGlsIiwiaWF0IjoxNzQ2MTE4NTIxLCJleHAiOjE3NDg3MTA1MjF9.nqc6NhjewizcGfuIfCHr6kpJmuAR1TaKzE2mWecseKE
### Prerequisite: Clone Repository - Success
POST {{baseUrl}}/clone/teeeest.git
=======
# !!! IMPORTANT: Replace with a valid token obtained from sign-in/sign-up !!!
# The token below might be expired. Generate a fresh one before running tests.
@authToken = eyJhbGciOiJIUzI1NiIsInR5cCI6IkpXVCJ9.eyJ1c2VySWQiOjExLCJ1c2VybmFtZSI6ImRmYXNqZGZrIiwiaWF0IjoxNzQ2MDIwNjE4LCJleHAiOjE3NDg2MTI2MTh9.UZXsIKplB_QC11D4ymd40W1ov6MOI7ltvGjjISyEu1Y
@invalidAuthToken = invalid.token.value
@repoName = myte1.git
@sourceFolder = new-test-folder
@sourceFile = {{sourceFolder}}/new-test-file.txt
@renamedFolder = renamed-test-folder
@renamedFile = {{renamedFolder}}/renamed-test-file.txt
@nonExistentRepo = non-existent-repo.git
@nonExistentPath = non-existent-path.txt
@nonExistentFolder = non-existent-folder/

### ==================================================
### Setup: Clone Repository (Prerequisite for most tests)
### ==================================================

### Clone Repository - Success
POST {{baseUrl}}/clone/{{repoName}}
Content-Type: application/json
Authorization: Bearer {{authToken}}

### Clone Repository - Repo Not Found in Source
# Attempts to clone '{{nonExistentRepo}}'.
POST {{baseUrl}}/clone/{{nonExistentRepo}}
>>>>>>> 49a316f6
Content-Type: application/json
Authorization: Bearer {{authToken}}

### Clone Repository - Missing Repo Name
# Attempts to clone without specifying the repo name. (Route might not match)
POST {{baseUrl}}/clone/
Content-Type: application/json
Authorization: Bearer {{authToken}}

### Clone Repository - Unauthorized (No Token)
POST {{baseUrl}}/clone/{{repoName}}
Content-Type: application/json
# No Authorization header

### Clone Repository - Unauthorized (Invalid Token)
POST {{baseUrl}}/clone/{{repoName}}
Content-Type: application/json
Authorization: Bearer {{invalidAuthToken}}


### ==================================================
### Create Item (POST /item)
### ==================================================

### 1. Create Folder - Success
<<<<<<< HEAD
=======
# Creates '{{repoName}}/{{sourceFolder}}'.
>>>>>>> 49a316f6
POST {{baseUrl}}/item
Content-Type: application/json
Authorization: Bearer {{authToken}}

{
<<<<<<< HEAD
    "relativePath": "teeeest.git/new-test-folder",
=======
    "relativePath": "{{repoName}}/{{sourceFolder}}",
>>>>>>> 49a316f6
    "type": "folder"
}

### 2. Create File - Success
<<<<<<< HEAD
=======
# Creates '{{repoName}}/{{sourceFile}}'.
>>>>>>> 49a316f6
POST {{baseUrl}}/item
Content-Type: application/json
Authorization: Bearer {{authToken}}

{
<<<<<<< HEAD
    "relativePath": "teeeest.git/new-test-folder/new-test-file.txt",
=======
    "relativePath": "{{repoName}}/{{sourceFile}}",
>>>>>>> 49a316f6
    "type": "file",
    "content": "Initial content for the new file created via HTTP test."
}

<<<<<<< HEAD
### 3. Modify File Content - Success (New File)
PUT {{baseUrl}}/content
=======
### Create Item - Already Exists (Folder)
# Attempts to create '{{repoName}}/{{sourceFolder}}' again.
POST {{baseUrl}}/item
>>>>>>> 49a316f6
Content-Type: application/json
Authorization: Bearer {{authToken}}

{
<<<<<<< HEAD
    "relativePath": "teeeest.git/new-test-folder/new-test-file.txt",
    "newContent": "This content has been modified by the HTTP test."
}

### 4. Rename File - Success
PATCH {{baseUrl}}/item
=======
    "relativePath": "{{repoName}}/{{sourceFolder}}",
    "type": "folder"
}

### Create Item - Already Exists (File)
# Attempts to create '{{repoName}}/{{sourceFile}}' again.
POST {{baseUrl}}/item
>>>>>>> 49a316f6
Content-Type: application/json
Authorization: Bearer {{authToken}}

{
    "relativePath": "{{repoName}}/{{sourceFile}}",
    "type": "file",
    "content": "Trying to overwrite."
}

<<<<<<< HEAD
### 5. Rename Folder - Success
PATCH {{baseUrl}}/item
=======
### Create Item - Missing Relative Path
POST {{baseUrl}}/item
>>>>>>> 49a316f6
Content-Type: application/json
Authorization: Bearer {{authToken}}

{
    "type": "folder"
}

<<<<<<< HEAD
### 6. Remove File - Success
DELETE {{baseUrl}}/item?relativePath=mytestrepo.git/renamed-test-folder/renamed-test-file.txt
Authorization: Bearer {{authToken}}

### 7. Remove Folder - Success
DELETE {{baseUrl}}/item?relativePath=mytestrepo.git/renamed-test-folder
=======
### Create Item - Missing Type
POST {{baseUrl}}/item
Content-Type: application/json
Authorization: Bearer {{authToken}}

{
    "relativePath": "{{repoName}}/some-path-missing-type",
    "content": "some content"
}

### Create Item - Invalid Type
POST {{baseUrl}}/item
Content-Type: application/json
Authorization: Bearer {{authToken}}

{
    "relativePath": "{{repoName}}/some-path-invalid-type",
    "type": "invalid",
    "content": "some content"
}

### Create Item - Missing Content for File (Should succeed with empty file)
POST {{baseUrl}}/item
Content-Type: application/json
>>>>>>> 49a316f6
Authorization: Bearer {{authToken}}

{
    "relativePath": "{{repoName}}/{{sourceFolder}}/empty-file.txt",
    "type": "file"
}

### Create Item - Path Traversal Attempt (Should Fail)
POST {{baseUrl}}/item
Content-Type: application/json
Authorization: Bearer {{authToken}}

{
    "relativePath": "../../../etc/passwd",
    "type": "file",
    "content": "hacked"
}

### Create Item - Unauthorized
POST {{baseUrl}}/item
Content-Type: application/json
# No Authorization header
{
    "relativePath": "{{repoName}}/unauth-create",
    "type": "folder"
}


### ==================================================
### Get Content (GET /content)
### ==================================================

### Get Content - Existing File Success
<<<<<<< HEAD
GET {{baseUrl}}/content?relativePath=mytestrepo.git/new-test-folder/new-test-file.txt
Authorization: Bearer {{authToken}}

### Get Content - Existing Directory Success
GET {{baseUrl}}/content?relativePath=mytestrepo.git/new-test-folder
Authorization: Bearer {{authToken}}

### Clone Repository - Repo Not Found
POST {{baseUrl}}/clone/non-existent-repo.git
Content-Type: application/json
Authorization: Bearer {{authToken}}

### Get Content - Path Not Found
GET {{baseUrl}}/content?relativePath=mytestrepo.git/non-existent-file.txt
=======
# Gets '{{repoName}}/{{sourceFile}}'. Assumes step 2 succeeded.
GET {{baseUrl}}/content?relativePath={{repoName}}/{{sourceFile}}
Authorization: Bearer {{authToken}}

### Get Content - Existing Directory Success
# Lists content of '{{repoName}}/{{sourceFolder}}'. Assumes step 1 succeeded.
GET {{baseUrl}}/content?relativePath={{repoName}}/{{sourceFolder}}
Authorization: Bearer {{authToken}}

### Get Content - Root Directory Success
# Lists content of '{{repoName}}/.'. Assumes clone succeeded.
GET {{baseUrl}}/content?relativePath={{repoName}}/.
Authorization: Bearer {{authToken}}

### Get Content - Path Not Found (File)
# Attempts to get '{{repoName}}/{{nonExistentPath}}'.
GET {{baseUrl}}/content?relativePath={{repoName}}/{{nonExistentPath}}
Authorization: Bearer {{authToken}}

### Get Content - Path Not Found (Folder)
# Attempts to get '{{repoName}}/{{nonExistentFolder}}'.
GET {{baseUrl}}/content?relativePath={{repoName}}/{{nonExistentFolder}}
>>>>>>> 49a316f6
Authorization: Bearer {{authToken}}

### Get Content - Missing Path Parameter
GET {{baseUrl}}/content
Authorization: Bearer {{authToken}}

<<<<<<< HEAD
### Create Item - Already Exists (Folder)
POST {{baseUrl}}/item
=======
### Get Content - Empty Path Parameter
GET {{baseUrl}}/content?relativePath=
Authorization: Bearer {{authToken}}

### Get Content - Path Traversal Attempt (Should Fail)
GET {{baseUrl}}/content?relativePath=../../etc/passwd
Authorization: Bearer {{authToken}}

### Get Content - Unauthorized
GET {{baseUrl}}/content?relativePath={{repoName}}/.
# No Authorization header


### ==================================================
### Modify File Content (PUT /content) - Note: Route is PUT /content in router, not /item/content
### ==================================================

### 3. Modify File Content - Success (Existing File)
# Modifies '{{repoName}}/{{sourceFile}}'. Assumes step 2 succeeded.
PUT {{baseUrl}}/content
>>>>>>> 49a316f6
Content-Type: application/json
Authorization: Bearer {{authToken}}

{
    "relativePath": "{{repoName}}/{{sourceFile}}",
    "newContent": "This content has been modified by the HTTP test."
}

<<<<<<< HEAD
### Create Item - Missing Type
POST {{baseUrl}}/item
=======
### Modify File Content - Empty Content (Success)
# Modifies '{{repoName}}/{{sourceFile}}' to be empty.
PUT {{baseUrl}}/content
>>>>>>> 49a316f6
Content-Type: application/json
Authorization: Bearer {{authToken}}

{
    "relativePath": "{{repoName}}/{{sourceFile}}",
    "newContent": ""
}

### Modify File Content - File Not Found
<<<<<<< HEAD
=======
# Attempts to modify '{{repoName}}/{{nonExistentPath}}'.
>>>>>>> 49a316f6
PUT {{baseUrl}}/content
Content-Type: application/json
Authorization: Bearer {{authToken}}

{
    "relativePath": "{{repoName}}/{{nonExistentPath}}",
    "newContent": "This won't be written"
}

<<<<<<< HEAD
### Modify File Content - Missing Parameters
=======
### Modify File Content - Missing Relative Path
PUT {{baseUrl}}/content
Content-Type: application/json
Authorization: Bearer {{authToken}}

{
    "newContent": "Content without path"
}

### Modify File Content - Missing New Content
# Attempts to modify a file without providing new content.
>>>>>>> 49a316f6
PUT {{baseUrl}}/content
Content-Type: application/json
Authorization: Bearer {{authToken}}

{
<<<<<<< HEAD
    "relativePath": "mytestrepo.git/renamed-test-folder/renamed-test-file.txt"
}

### Modify File Content - Path is Directory
# Attempts to modify 'mytestrepo.git/renamed-test-folder' as if it were a file.
=======
    "relativePath": "{{repoName}}/{{sourceFile}}"
    # Missing newContent
}

### Modify File Content - Path is Directory
# Attempts to modify '{{repoName}}/{{sourceFolder}}' as if it were a file. Assumes step 1 succeeded.
>>>>>>> 49a316f6
PUT {{baseUrl}}/content
Content-Type: application/json
Authorization: Bearer {{authToken}}

{
<<<<<<< HEAD
    "relativePath": "mytestrepo.git/renamed-test-folder",
    "newContent": "This should fail as it's a directory"
}

### Rename Item - Target Exists
# Attempts to rename 'mytestrepo.git/renamed-test-folder' to itself.
=======
    "relativePath": "{{repoName}}/{{sourceFolder}}",
    "newContent": "This should fail as it's a directory"
}

### Modify File Content - Path Traversal Attempt (Should Fail)
PUT {{baseUrl}}/content
Content-Type: application/json
Authorization: Bearer {{authToken}}

{
    "relativePath": "../../../etc/passwd",
    "newContent": "hacked"
}

### Modify File Content - Unauthorized
PUT {{baseUrl}}/content
Content-Type: application/json
# No Authorization header
{
    "relativePath": "{{repoName}}/{{sourceFile}}",
    "newContent": "unauth update"
}


### ==================================================
### Rename Item (PATCH /item) - Note: Route is PATCH /item in router, not PUT /item/rename
### ==================================================

### 4. Rename File - Success
# Renames file to '{{repoName}}/{{renamedFile}}'. Assumes step 2 succeeded.
PATCH {{baseUrl}}/item
Content-Type: application/json
Authorization: Bearer {{authToken}}

{
    "oldRelativePath": "{{repoName}}/{{sourceFile}}",
    "newRelativePath": "{{repoName}}/{{renamedFile}}"
}

### 5. Rename Folder - Success
# Renames folder to '{{repoName}}/{{renamedFolder}}'. Assumes step 1 succeeded.
# Note: This moves the renamed file inside it too. The path becomes {{repoName}}/{{renamedFolder}}/{{renamedFile}}
PATCH {{baseUrl}}/item
Content-Type: application/json
Authorization: Bearer {{authToken}}

{
    "oldRelativePath": "{{repoName}}/{{sourceFolder}}",
    "newRelativePath": "{{repoName}}/{{renamedFolder}}"
}

### Rename Item - Target Exists (File)
# Create a dummy file first
POST {{baseUrl}}/item
Content-Type: application/json
Authorization: Bearer {{authToken}}
{ "relativePath": "{{repoName}}/target-exists.txt", "type": "file", "content": "dummy" }

# Attempt to rename {{renamedFile}} (now at {{repoName}}/{{renamedFolder}}/{{renamedFile}}) to the existing file
PATCH {{baseUrl}}/item
Content-Type: application/json
Authorization: Bearer {{authToken}}

{
    "oldRelativePath": "{{repoName}}/{{renamedFolder}}/{{renamedFile}}", # Path after step 5
    "newRelativePath": "{{repoName}}/target-exists.txt"
}

### Rename Item - Target Exists (Folder)
# Create a dummy folder first
POST {{baseUrl}}/item
Content-Type: application/json
Authorization: Bearer {{authToken}}
{ "relativePath": "{{repoName}}/target-folder-exists", "type": "folder" }

# Attempt to rename {{renamedFolder}} to the existing folder
PATCH {{baseUrl}}/item
Content-Type: application/json
Authorization: Bearer {{authToken}}

{
    "oldRelativePath": "{{repoName}}/{{renamedFolder}}",
    "newRelativePath": "{{repoName}}/target-folder-exists"
}

### Rename Item - Source Not Found (File)
# Attempts to rename '{{repoName}}/{{nonExistentPath}}'.
PATCH {{baseUrl}}/item
Content-Type: application/json
Authorization: Bearer {{authToken}}

{
    "oldRelativePath": "{{repoName}}/{{nonExistentPath}}",
    "newRelativePath": "{{repoName}}/some-new-name.txt"
}

### Rename Item - Source Not Found (Folder)
# Attempts to rename '{{repoName}}/{{nonExistentFolder}}'.
PATCH {{baseUrl}}/item
Content-Type: application/json
Authorization: Bearer {{authToken}}

{
    "oldRelativePath": "{{repoName}}/{{nonExistentFolder}}",
    "newRelativePath": "{{repoName}}/some-new-folder"
}

### Rename Item - Missing Old Path
PATCH {{baseUrl}}/item
Content-Type: application/json
Authorization: Bearer {{authToken}}

{
    "newRelativePath": "{{repoName}}/missing-old-path"
}

### Rename Item - Missing New Path
>>>>>>> 49a316f6
PATCH {{baseUrl}}/item
Content-Type: application/json
Authorization: Bearer {{authToken}}

{
<<<<<<< HEAD
    "oldRelativePath": "mytestrepo.git/renamed-test-folder",
    "newRelativePath": "mytestrepo.git/renamed-test-folder"
}

### Rename Item - Source Not Found
# Attempts to rename 'mytestrepo.git/non-existent-source'.
=======
    "oldRelativePath": "{{repoName}}/{{renamedFolder}}" # Path exists after step 5
}

### Rename Item - Path Traversal Attempt (Old Path - Should Fail)
>>>>>>> 49a316f6
PATCH {{baseUrl}}/item
Content-Type: application/json
Authorization: Bearer {{authToken}}

{
    "oldRelativePath": "../../../etc/passwd",
    "newRelativePath": "{{repoName}}/new-name"
}

### Rename Item - Path Traversal Attempt (New Path - Should Fail)
PATCH {{baseUrl}}/item
Content-Type: application/json
Authorization: Bearer {{authToken}}

{
    "oldRelativePath": "{{repoName}}/{{renamedFolder}}", # Path exists after step 5
    "newRelativePath": "../../../etc/passwd"
}

### Rename Item - Unauthorized
PATCH {{baseUrl}}/item
Content-Type: application/json
# No Authorization header
{
    "oldRelativePath": "{{repoName}}/{{renamedFolder}}",
    "newRelativePath": "{{repoName}}/unauth-rename"
}


### ==================================================
### Remove Item (DELETE /item)
### ==================================================

### 6. Remove File - Success
# Removes '{{repoName}}/{{renamedFolder}}/{{renamedFile}}'. Assumes steps 4 & 5 succeeded.
DELETE {{baseUrl}}/item?relativePath={{repoName}}/{{renamedFolder}}/{{renamedFile}}
Authorization: Bearer {{authToken}}

### 7. Remove Folder - Success
# Removes '{{repoName}}/{{renamedFolder}}'. Assumes step 5 succeeded.
DELETE {{baseUrl}}/item?relativePath={{repoName}}/{{renamedFolder}}
Authorization: Bearer {{authToken}}

### Remove Item - Not Found (File)
# Attempts to remove '{{repoName}}/{{nonExistentPath}}'.
DELETE {{baseUrl}}/item?relativePath={{repoName}}/{{nonExistentPath}}
Authorization: Bearer {{authToken}}

### Remove Item - Not Found (Folder - after removal)
# Attempts to remove '{{repoName}}/{{renamedFolder}}' again.
DELETE {{baseUrl}}/item?relativePath={{repoName}}/{{renamedFolder}}
Authorization: Bearer {{authToken}}

### Remove Item - Missing Path
# Attempts to remove an item without specifying the path.
DELETE {{baseUrl}}/item
Authorization: Bearer {{authToken}}

### Remove Item - Empty Path
DELETE {{baseUrl}}/item?relativePath=
Authorization: Bearer {{authToken}}

### Remove Item - Path Traversal Attempt (Should Fail)
DELETE {{baseUrl}}/item?relativePath=../../../etc/passwd
Authorization: Bearer {{authToken}}

### Remove Item - Unauthorized
DELETE {{baseUrl}}/item?relativePath={{repoName}}/target-exists.txt # Clean up file from rename test
# No Authorization header


### ==================================================
### Push Changes (POST /push/:repoName)
### ==================================================
# Note: These tests assume the previous operations resulted in changes.
# Re-clone and make a change if needed before running push tests.

### Push Changes - Setup: Make a change to push
# Create a file specifically for the push test
POST {{baseUrl}}/item
Content-Type: application/json
Authorization: Bearer {{authToken}}
{ "relativePath": "{{repoName}}/file-for-push.txt", "type": "file", "content": "Push me" }

### Push Changes - Success (Default Message)
# Pushes staged changes back to the source repository.
POST {{baseUrl}}/push/{{repoName}}
Content-Type: application/json
Authorization: Bearer {{authToken}}

### Push Changes - Setup: Make another change
PUT {{baseUrl}}/content
Content-Type: application/json
Authorization: Bearer {{authToken}}
{ "relativePath": "{{repoName}}/file-for-push.txt", "newContent": "Push me again" }

### Push Changes - Success (Custom Message)
POST {{baseUrl}}/push/{{repoName}}
Content-Type: application/json
Authorization: Bearer {{authToken}}

{
    "commitMessage": "Committing changes via HTTP push test"
}

### Push Changes - No Changes to Commit (Should likely succeed but report no push needed or similar)
# Run push again immediately after a successful push.
POST {{baseUrl}}/push/{{repoName}}
Content-Type: application/json
Authorization: Bearer {{authToken}}

### Push Changes - Repo Not Found in Temp Workdir (Simulate by removing temp dir)
# This is hard to test reliably here without external setup (e.g., deleting the temp folder manually).
# Assuming clone failed or temp dir was removed:
# POST {{baseUrl}}/push/{{repoName}}
# ... (Expect 404 or similar based on service logic)

### Push Changes - Repo Not Found in Source (Hard to simulate)
# If the original source repo was deleted after cloning.
# POST {{baseUrl}}/push/{{repoName}}
# ... (Expect 500 or git error based on service logic)

### Push Changes - Missing Repo Name
POST {{baseUrl}}/push/
Content-Type: application/json
Authorization: Bearer {{authToken}}

### Push Changes - Unauthorized
POST {{baseUrl}}/push/{{repoName}}
Content-Type: application/json
# No Authorization header

### ==================================================
### Cleanup (Optional)
### ==================================================

### Cleanup: Remove test file created for push
DELETE {{baseUrl}}/item?relativePath={{repoName}}/file-for-push.txt
Authorization: Bearer {{authToken}}

### Cleanup: Remove other test artifacts if necessary
DELETE {{baseUrl}}/item?relativePath={{repoName}}/target-exists.txt
Authorization: Bearer {{authToken}}
DELETE {{baseUrl}}/item?relativePath={{repoName}}/target-folder-exists
Authorization: Bearer {{authToken}}
DELETE {{baseUrl}}/item?relativePath={{repoName}}/{{sourceFolder}}/empty-file.txt
Authorization: Bearer {{authToken}}

# Note: Removing the entire cloned repo from the temp directory is not directly
# supported by an API endpoint, it happens implicitly on the next clone.<|MERGE_RESOLUTION|>--- conflicted
+++ resolved
@@ -1,9 +1,4 @@
 @baseUrl = http://localhost:5000/v1/api/preview
-<<<<<<< HEAD
-@authToken = eyJhbGciOiJIUzI1NiIsInR5cCI6IkpXVCJ9.eyJ1c2VySWQiOjIsInVzZXJuYW1lIjoia2hhbGlsIiwiaWF0IjoxNzQ2MTE4NTIxLCJleHAiOjE3NDg3MTA1MjF9.nqc6NhjewizcGfuIfCHr6kpJmuAR1TaKzE2mWecseKE
-### Prerequisite: Clone Repository - Success
-POST {{baseUrl}}/clone/teeeest.git
-=======
 # !!! IMPORTANT: Replace with a valid token obtained from sign-in/sign-up !!!
 # The token below might be expired. Generate a fresh one before running tests.
 @authToken = eyJhbGciOiJIUzI1NiIsInR5cCI6IkpXVCJ9.eyJ1c2VySWQiOjExLCJ1c2VybmFtZSI6ImRmYXNqZGZrIiwiaWF0IjoxNzQ2MDIwNjE4LCJleHAiOjE3NDg2MTI2MTh9.UZXsIKplB_QC11D4ymd40W1ov6MOI7ltvGjjISyEu1Y
@@ -29,7 +24,6 @@
 ### Clone Repository - Repo Not Found in Source
 # Attempts to clone '{{nonExistentRepo}}'.
 POST {{baseUrl}}/clone/{{nonExistentRepo}}
->>>>>>> 49a316f6
 Content-Type: application/json
 Authorization: Bearer {{authToken}}
 
@@ -55,62 +49,35 @@
 ### ==================================================
 
 ### 1. Create Folder - Success
-<<<<<<< HEAD
-=======
 # Creates '{{repoName}}/{{sourceFolder}}'.
->>>>>>> 49a316f6
-POST {{baseUrl}}/item
-Content-Type: application/json
-Authorization: Bearer {{authToken}}
-
-{
-<<<<<<< HEAD
-    "relativePath": "teeeest.git/new-test-folder",
-=======
+POST {{baseUrl}}/item
+Content-Type: application/json
+Authorization: Bearer {{authToken}}
+
+{
     "relativePath": "{{repoName}}/{{sourceFolder}}",
->>>>>>> 49a316f6
     "type": "folder"
 }
 
 ### 2. Create File - Success
-<<<<<<< HEAD
-=======
 # Creates '{{repoName}}/{{sourceFile}}'.
->>>>>>> 49a316f6
-POST {{baseUrl}}/item
-Content-Type: application/json
-Authorization: Bearer {{authToken}}
-
-{
-<<<<<<< HEAD
-    "relativePath": "teeeest.git/new-test-folder/new-test-file.txt",
-=======
+POST {{baseUrl}}/item
+Content-Type: application/json
+Authorization: Bearer {{authToken}}
+
+{
     "relativePath": "{{repoName}}/{{sourceFile}}",
->>>>>>> 49a316f6
     "type": "file",
     "content": "Initial content for the new file created via HTTP test."
 }
 
-<<<<<<< HEAD
-### 3. Modify File Content - Success (New File)
-PUT {{baseUrl}}/content
-=======
 ### Create Item - Already Exists (Folder)
 # Attempts to create '{{repoName}}/{{sourceFolder}}' again.
 POST {{baseUrl}}/item
->>>>>>> 49a316f6
-Content-Type: application/json
-Authorization: Bearer {{authToken}}
-
-{
-<<<<<<< HEAD
-    "relativePath": "teeeest.git/new-test-folder/new-test-file.txt",
-    "newContent": "This content has been modified by the HTTP test."
-}
-
-### 4. Rename File - Success
-PATCH {{baseUrl}}/item
-=======
+Content-Type: application/json
+Authorization: Bearer {{authToken}}
+
+{
     "relativePath": "{{repoName}}/{{sourceFolder}}",
     "type": "folder"
 }
@@ -118,7 +85,6 @@
 ### Create Item - Already Exists (File)
 # Attempts to create '{{repoName}}/{{sourceFile}}' again.
 POST {{baseUrl}}/item
->>>>>>> 49a316f6
 Content-Type: application/json
 Authorization: Bearer {{authToken}}
 
@@ -128,13 +94,8 @@
     "content": "Trying to overwrite."
 }
 
-<<<<<<< HEAD
-### 5. Rename Folder - Success
-PATCH {{baseUrl}}/item
-=======
 ### Create Item - Missing Relative Path
 POST {{baseUrl}}/item
->>>>>>> 49a316f6
 Content-Type: application/json
 Authorization: Bearer {{authToken}}
 
@@ -142,14 +103,6 @@
     "type": "folder"
 }
 
-<<<<<<< HEAD
-### 6. Remove File - Success
-DELETE {{baseUrl}}/item?relativePath=mytestrepo.git/renamed-test-folder/renamed-test-file.txt
-Authorization: Bearer {{authToken}}
-
-### 7. Remove Folder - Success
-DELETE {{baseUrl}}/item?relativePath=mytestrepo.git/renamed-test-folder
-=======
 ### Create Item - Missing Type
 POST {{baseUrl}}/item
 Content-Type: application/json
@@ -174,7 +127,6 @@
 ### Create Item - Missing Content for File (Should succeed with empty file)
 POST {{baseUrl}}/item
 Content-Type: application/json
->>>>>>> 49a316f6
 Authorization: Bearer {{authToken}}
 
 {
@@ -208,22 +160,6 @@
 ### ==================================================
 
 ### Get Content - Existing File Success
-<<<<<<< HEAD
-GET {{baseUrl}}/content?relativePath=mytestrepo.git/new-test-folder/new-test-file.txt
-Authorization: Bearer {{authToken}}
-
-### Get Content - Existing Directory Success
-GET {{baseUrl}}/content?relativePath=mytestrepo.git/new-test-folder
-Authorization: Bearer {{authToken}}
-
-### Clone Repository - Repo Not Found
-POST {{baseUrl}}/clone/non-existent-repo.git
-Content-Type: application/json
-Authorization: Bearer {{authToken}}
-
-### Get Content - Path Not Found
-GET {{baseUrl}}/content?relativePath=mytestrepo.git/non-existent-file.txt
-=======
 # Gets '{{repoName}}/{{sourceFile}}'. Assumes step 2 succeeded.
 GET {{baseUrl}}/content?relativePath={{repoName}}/{{sourceFile}}
 Authorization: Bearer {{authToken}}
@@ -246,17 +182,12 @@
 ### Get Content - Path Not Found (Folder)
 # Attempts to get '{{repoName}}/{{nonExistentFolder}}'.
 GET {{baseUrl}}/content?relativePath={{repoName}}/{{nonExistentFolder}}
->>>>>>> 49a316f6
 Authorization: Bearer {{authToken}}
 
 ### Get Content - Missing Path Parameter
 GET {{baseUrl}}/content
 Authorization: Bearer {{authToken}}
 
-<<<<<<< HEAD
-### Create Item - Already Exists (Folder)
-POST {{baseUrl}}/item
-=======
 ### Get Content - Empty Path Parameter
 GET {{baseUrl}}/content?relativePath=
 Authorization: Bearer {{authToken}}
@@ -277,7 +208,6 @@
 ### 3. Modify File Content - Success (Existing File)
 # Modifies '{{repoName}}/{{sourceFile}}'. Assumes step 2 succeeded.
 PUT {{baseUrl}}/content
->>>>>>> 49a316f6
 Content-Type: application/json
 Authorization: Bearer {{authToken}}
 
@@ -286,14 +216,9 @@
     "newContent": "This content has been modified by the HTTP test."
 }
 
-<<<<<<< HEAD
-### Create Item - Missing Type
-POST {{baseUrl}}/item
-=======
 ### Modify File Content - Empty Content (Success)
 # Modifies '{{repoName}}/{{sourceFile}}' to be empty.
 PUT {{baseUrl}}/content
->>>>>>> 49a316f6
 Content-Type: application/json
 Authorization: Bearer {{authToken}}
 
@@ -303,10 +228,7 @@
 }
 
 ### Modify File Content - File Not Found
-<<<<<<< HEAD
-=======
 # Attempts to modify '{{repoName}}/{{nonExistentPath}}'.
->>>>>>> 49a316f6
 PUT {{baseUrl}}/content
 Content-Type: application/json
 Authorization: Bearer {{authToken}}
@@ -316,9 +238,6 @@
     "newContent": "This won't be written"
 }
 
-<<<<<<< HEAD
-### Modify File Content - Missing Parameters
-=======
 ### Modify File Content - Missing Relative Path
 PUT {{baseUrl}}/content
 Content-Type: application/json
@@ -330,39 +249,22 @@
 
 ### Modify File Content - Missing New Content
 # Attempts to modify a file without providing new content.
->>>>>>> 49a316f6
-PUT {{baseUrl}}/content
-Content-Type: application/json
-Authorization: Bearer {{authToken}}
-
-{
-<<<<<<< HEAD
-    "relativePath": "mytestrepo.git/renamed-test-folder/renamed-test-file.txt"
-}
-
-### Modify File Content - Path is Directory
-# Attempts to modify 'mytestrepo.git/renamed-test-folder' as if it were a file.
-=======
+PUT {{baseUrl}}/content
+Content-Type: application/json
+Authorization: Bearer {{authToken}}
+
+{
     "relativePath": "{{repoName}}/{{sourceFile}}"
     # Missing newContent
 }
 
 ### Modify File Content - Path is Directory
 # Attempts to modify '{{repoName}}/{{sourceFolder}}' as if it were a file. Assumes step 1 succeeded.
->>>>>>> 49a316f6
-PUT {{baseUrl}}/content
-Content-Type: application/json
-Authorization: Bearer {{authToken}}
-
-{
-<<<<<<< HEAD
-    "relativePath": "mytestrepo.git/renamed-test-folder",
-    "newContent": "This should fail as it's a directory"
-}
-
-### Rename Item - Target Exists
-# Attempts to rename 'mytestrepo.git/renamed-test-folder' to itself.
-=======
+PUT {{baseUrl}}/content
+Content-Type: application/json
+Authorization: Bearer {{authToken}}
+
+{
     "relativePath": "{{repoName}}/{{sourceFolder}}",
     "newContent": "This should fail as it's a directory"
 }
@@ -480,25 +382,15 @@
 }
 
 ### Rename Item - Missing New Path
->>>>>>> 49a316f6
-PATCH {{baseUrl}}/item
-Content-Type: application/json
-Authorization: Bearer {{authToken}}
-
-{
-<<<<<<< HEAD
-    "oldRelativePath": "mytestrepo.git/renamed-test-folder",
-    "newRelativePath": "mytestrepo.git/renamed-test-folder"
-}
-
-### Rename Item - Source Not Found
-# Attempts to rename 'mytestrepo.git/non-existent-source'.
-=======
+PATCH {{baseUrl}}/item
+Content-Type: application/json
+Authorization: Bearer {{authToken}}
+
+{
     "oldRelativePath": "{{repoName}}/{{renamedFolder}}" # Path exists after step 5
 }
 
 ### Rename Item - Path Traversal Attempt (Old Path - Should Fail)
->>>>>>> 49a316f6
 PATCH {{baseUrl}}/item
 Content-Type: application/json
 Authorization: Bearer {{authToken}}
