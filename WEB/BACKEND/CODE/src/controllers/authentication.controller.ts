--- conflicted
+++ resolved
@@ -84,11 +84,6 @@
 
     public async signUp(req: Request, res: Response): Promise<void> {
         try {
-<<<<<<< HEAD
-            const response = await this.authService.signUp(req.body);
-
-            if (response.status === ResponseStatus.SUCCESS && response.data) {
-=======
             console.log("========== SIGNUP CONTROLLER START ==========");
             
             // Forward request directly to service - validation happens there
@@ -98,34 +93,12 @@
             // Check response status and return appropriate HTTP status
             if (response.status === ResponseStatus.SUCCESS && response.data) {
                 // Generate JWT token on success
->>>>>>> b691674c
                 const token = jwt.sign(
                     { userId: response.data.id, username: response.data.username },
                     JWT_SECRET,
                     { expiresIn: '24h' }
                 );
                 
-<<<<<<< HEAD
-                res.header('Authorization', `Bearer ${token}`)
-                   .status(201)
-                   .json({
-                       status: ResponseStatus.SUCCESS,
-                       message: 'Account created successfully',
-                       data: {
-                           id: response.data.id,
-                           username: response.data.username,
-                           email: response.data.email
-                       }
-                   });
-            } else {
-                const warningResponse = this.formatWarningResponse(response.message);
-                res.status(warningResponse.code).json(warningResponse);
-            }
-        } catch (error: unknown) {
-            const errorMessage = error instanceof Error ? error.message : 'Unknown error occurred';
-            const warningResponse = this.formatWarningResponse(errorMessage);
-            res.status(warningResponse.code).json(warningResponse);
-=======
                 res.header('Authorization', `Bearer ${token}`);
                 res.status(201).json(response); // 201 Created
                 console.log("Registration successful, response sent with status 201");
@@ -151,17 +124,11 @@
                 message: "Internal server error during user registration",
                 error: `${error}`
             });
->>>>>>> b691674c
         }
     }
 
     public async signIn(req: Request, res: Response): Promise<void> {
         try {
-<<<<<<< HEAD
-            const response = await this.authService.signIn(req.body);
-
-            if (response.status === ResponseStatus.SUCCESS && response.data) {
-=======
             console.log("========== SIGNIN CONTROLLER START ==========");
             
             // Forward request directly to service - validation happens there
@@ -171,33 +138,12 @@
             // Check response status and return appropriate HTTP status
             if (response.status === ResponseStatus.SUCCESS && response.data) {
                 // Generate JWT token on success - using userId and username
->>>>>>> b691674c
                 const token = jwt.sign(
                     { userId: response.data.id, username: response.data.username },
                     JWT_SECRET,
                     { expiresIn: '1h' }
                 );
                 
-<<<<<<< HEAD
-                res.header('Authorization', `Bearer ${token}`)
-                   .status(200)
-                   .json({
-                       status: ResponseStatus.SUCCESS,
-                       message: 'Login successful',
-                       data: {
-                           id: response.data.id,
-                           email: response.data.email
-                       }
-                   });
-            } else {
-                const warningResponse = this.formatWarningResponse(response.message);
-                res.status(warningResponse.code).json(warningResponse);
-            }
-        } catch (error: unknown) {
-            const errorMessage = error instanceof Error ? error.message : 'Unknown error occurred';
-            const warningResponse = this.formatWarningResponse(errorMessage);
-            res.status(warningResponse.code).json(warningResponse);
-=======
                 res.header('Authorization', `Bearer ${token}`);
                 res.status(200).json(response); // 200 OK
                 console.log("Authentication successful, response sent with status 200");
@@ -225,7 +171,6 @@
                 message: "Internal server error during authentication",
                 error: `${error}`
             });
->>>>>>> b691674c
         }
     }
 }