import { Request, Response } from 'express';
import { injectable, inject } from 'inversify';
import { UserService } from '../services/user.service'; // Keep UserService import
import { Prisma } from '@prisma/client'; // Import Prisma
import { ResponseStatus } from '../DTO/apiResponse.DTO'; // Import ResponseStatus
<<<<<<< HEAD
import { UpdateUserDto } from '../DTO/user.dto'; // <-- Add this import
=======
import { TYPES } from '../di/types';          // ← add this

>>>>>>> 0f673e10

@injectable()
export class UserController {

    constructor(
<<<<<<< HEAD
        @inject(UserService) private userService: UserService
    ) { }
=======
        @inject(TYPES.UserService) private userService: UserService,    ) {}
>>>>>>> 0f673e10

    /**
     * Get all users
     * @param req Express request object
     * @param res Express response object
     */
    getAllUsers = async (req: Request, res: Response): Promise<void> => {
        try {
            // Extract optional relations from query parameters
            let relations: string[] | undefined;
            if (req.query.relations && typeof req.query.relations === 'string') {
                relations = req.query.relations.split(',');
            }

            const usersResponse = await this.userService.getAllUsers(relations);

            // Check the status from the service response
            if (usersResponse.status === ResponseStatus.SUCCESS) {
                res.status(200).json(usersResponse);
            } else {
                // Use the message and error from the service response
                res.status(500).json({
                    status: usersResponse.status,
                    message: usersResponse.message,
                    error: usersResponse.error
                });
            }
        } catch (error) {
            console.error('Error in UserController.getAllUsers:', error);
            // Generic fallback error
            res.status(500).json({
                status: ResponseStatus.FAILED,
                message: 'Failed to retrieve users',
                error: (error instanceof Error) ? error.message : 'Unknown error'
            });
        }
    };

    /**
     * Get a user by ID
     * @param req Express request object
     * @param res Express response object
     */
    getUserById = async (req: Request, res: Response): Promise<void> => {
        try {
            const userId = parseInt(req.params.id, 10);

            // Check if ID is a valid number
            if (isNaN(userId)) {
                res.status(400).json({ error: 'Invalid user ID' });
                return;
            }

            // Extract optional relations from query parameters
            let relations: string[] | undefined;
            if (req.query.relations && typeof req.query.relations === 'string') {
                relations = req.query.relations.split(',');
            }

            const user = await this.userService.getUserById(userId, relations);

            if (!user) {
                res.status(404).json({ error: 'User not found' });
                return;
            }

            res.status(200).json(user);
        } catch (error) {
            console.error('Error in UserController.getUserById:', error);
            res.status(500).json({ error: 'Failed to retrieve user' });
        }
    };

    /**
     * Create a new user
     * @param req Express request object
     * @param res Express response object
     */
    createUser = async (req: Request, res: Response): Promise<void> => {
        try {
            // Expect username, email, password in the body
            // The type here reflects the expected input structure, not necessarily the final DB structure
            const userData = req.body;

            // Basic validation for required fields including raw password
            if (!userData.username || !userData.email || !userData.password) { // Check for raw password
                res.status(400).json({ error: 'Username, email, and password are required' });
                return;
            }

            // Pass the raw userData (containing password) to the service.
            // The service is responsible for validation (e.g., with Zod) and hashing.
            const serviceResponse = await this.userService.createUser(userData);

            if (serviceResponse.status === ResponseStatus.SUCCESS) {
                res.status(201).json(serviceResponse);
            } else {
                // Choose status code based on error message, default to 400
                let statusCode = 400;
                if (
                    serviceResponse.message?.toLowerCase().includes('already exists') ||
                    serviceResponse.message?.toLowerCase().includes('already in use')
                ) {
                    statusCode = 409;
                }
                res.status(statusCode).json({
                    status: serviceResponse.status,
                    message: serviceResponse.message,
                    error: serviceResponse.error
                });
            }
        } catch (error) {
            console.error('Error in UserController.createUser:', error);
            res.status(500).json({ error: 'Failed to create user' });
        }
    };

    /**
     * Update a user by ID
     * @param req Express request object
     * @param res Express response object
     */
    updateUser = async (req: Request, res: Response): Promise<void> => {
        try {
            const userId = parseInt(req.params.id, 10);
            if (isNaN(userId)) {
                res.status(400).json({ error: 'Invalid user ID' });
                return;
            }

            // Use Prisma.usersUpdateInput type - this is likely correct for updates
            // as we usually don't update the password directly here or expect raw password for updates
            const userData: Prisma.usersUpdateInput = req.body;

            // Check if there is any data to update
            if (Object.keys(userData).length === 0) {
                res.status(400).json({ error: 'No update data provided' });
                return;
            }

            // Service call returns ApiResponse
            const serviceResponse = await this.userService.updateUser(userId, userData);

            if (serviceResponse.status === ResponseStatus.SUCCESS) {
                res.status(200).json(serviceResponse);
            } else {
                // Choose status code based on error message, default to 400
                let statusCode = 400;
                if (
                    serviceResponse.message?.toLowerCase().includes('already exists') ||
                    serviceResponse.message?.toLowerCase().includes('already in use')
                ) {
                    statusCode = 409;
                } else if (
                    serviceResponse.message?.toLowerCase().includes('not found')
                ) {
                    statusCode = 404;
                }
                res.status(statusCode).json({
                    status: serviceResponse.status,
                    message: serviceResponse.message,
                    error: serviceResponse.error
                });
            }
        } catch (error) {
            console.error('Error in UserController.updateUser:', error);
            res.status(500).json({ 
                status: 'failed',
                message: 'Failed to update user',
                error: error instanceof Error ? error.message : 'Unknown error'
            });
        }
    };

    /**
     * Delete a user by ID
     * @param req Express request object
     * @param res Express response object
     */
    deleteUser = async (req: Request, res: Response): Promise<void> => {
        try {
            const userId = parseInt(req.params.id, 10);

            // Check if ID is a valid number
            if (isNaN(userId)) {
                res.status(400).json({ error: 'Invalid user ID' });
                return;
            }

            const deletedUser = await this.userService.deleteUser(userId);

            if (!deletedUser) {
                res.status(404).json({ error: 'User not found or deletion failed' });
                return;
            }

            res.status(200).json({ message: 'User deleted successfully', user: deletedUser });
        } catch (error) {
            console.error('Error in UserController.deleteUser:', error);
            res.status(500).json({ error: 'Failed to delete user' });
        }
    };
    public changePassword = async (req: Request, res: Response): Promise<void> => {
        try {
            const userId = parseInt(req.params.id, 10);
            if (isNaN(userId)) {
                res.status(400).json({ error: 'Invalid user ID' });
                return;
            }

            const { currentPassword, newPassword, confirmNewPassword } = req.body;

            if (!currentPassword || !newPassword || !confirmNewPassword) {
                res.status(400).json({ error: 'All password fields are required' });
                return;
            }

            if (newPassword !== confirmNewPassword) {
                res.status(400).json({ error: 'New passwords do not match' });
                return;
            }

            const passwordSchema = UpdateUserDto.pick({ password: true });
            const validationResult = passwordSchema.safeParse({ password: newPassword });
            if (!validationResult.success) {
                res.status(400).json({
                    error: 'Validation error',
                    details: validationResult.error.errors
                });
                return;
            }

            await this.userService.changePassword(userId, currentPassword, newPassword);
            res.status(200).json({ message: 'Password updated successfully' });
        } catch (error) {
            console.error('Error in UserController.changePassword:', error);
            if (error instanceof Error) {
                if (error.message === 'Current password is incorrect') {
                    res.status(401).json({ error: error.message });
                } else {
                    res.status(500).json({ error: error.message });
                }
            } else {
                res.status(500).json({ error: 'Failed to change password' });
            }
        }
    };
    // Add to UserController
    public uploadAvatar = async (req: Request, res: Response): Promise<void> => {
        try {
            const userId = parseInt(req.params.id, 10);
            if (isNaN(userId)) {
                res.status(400).json({ error: 'Invalid user ID' });
                return;
            }

            if (!req.file) {
                res.status(400).json({ error: 'No file uploaded' });
                return;
            }

            const avatarPath = `/uploads/avatars/${req.file.filename}`;
            const updatedUser = await this.userService.updateUser(userId, {
                avatar_path: avatarPath
            });

            res.status(200).json(updatedUser);
        } catch (error) {
            console.error('Error in UserController.uploadAvatar:', error);
            if (error instanceof Error) {
                if (error.message === 'Only image files are allowed') {
                    res.status(400).json({ error: error.message });
                } else {
                    res.status(500).json({ error: 'Failed to upload avatar' });
                }
            } else {
                res.status(500).json({ error: 'Failed to upload avatar' });
            }
        }
    }

    /**
     * Get a user by email
     * @param req Express request object
     * @param res Express response object
     */
    getUserByEmail = async (req: Request, res: Response): Promise<void> => {
        try {
            const email = req.params.email;
            if (!email) {
                res.status(400).json({ error: 'Email is required' });
                return;
            }
            const userResponse = await this.userService.getUserByEmail(email);
            if (userResponse.status === ResponseStatus.SUCCESS) {
                res.status(200).json(userResponse);
            } else {
                res.status(404).json({
                    status: userResponse.status,
                    message: userResponse.message,
                    error: userResponse.error
                });
            }
        } catch (error) {
            console.error('Error in UserController.getUserByEmail:', error);
            res.status(500).json({
                status: ResponseStatus.FAILED,
                message: 'Failed to retrieve user by email',
                error: (error instanceof Error) ? error.message : 'Unknown error'
            });
        }
    };

    /**
     * Suspend or unsuspend a user by ID
     * @param req Express request object
     * @param res Express response object
     */
    suspendUnsuspendUser = async (req: Request, res: Response): Promise<void> => {
        try {
            const userId = parseInt(req.params.id, 10);
            if (isNaN(userId)) {
                res.status(400).json({ error: 'Invalid user ID' });
                return;
            }
            const { suspend } = req.body;
            if (typeof suspend !== 'boolean') {
                res.status(400).json({ error: 'suspend field must be boolean' });
                return;
            }
            const response = await this.userService.suspendUnsuspendUser(userId, suspend);
            let statusCode = 200;
            if (response.status === ResponseStatus.FAILED) statusCode = 404;
            res.status(statusCode).json(response);
        } catch (error) {
            console.error('Error in UserController.suspendUnsuspendUser:', error);
            res.status(500).json({
                status: 'failed',
                message: 'Failed to update user suspension status',
                error: error instanceof Error ? error.message : 'Unknown error'
            });
        }
    }
}<|MERGE_RESOLUTION|>--- conflicted
+++ resolved
@@ -3,23 +3,16 @@
 import { UserService } from '../services/user.service'; // Keep UserService import
 import { Prisma } from '@prisma/client'; // Import Prisma
 import { ResponseStatus } from '../DTO/apiResponse.DTO'; // Import ResponseStatus
-<<<<<<< HEAD
 import { UpdateUserDto } from '../DTO/user.dto'; // <-- Add this import
-=======
 import { TYPES } from '../di/types';          // ← add this
 
->>>>>>> 0f673e10
 
 @injectable()
 export class UserController {
 
     constructor(
-<<<<<<< HEAD
         @inject(UserService) private userService: UserService
     ) { }
-=======
-        @inject(TYPES.UserService) private userService: UserService,    ) {}
->>>>>>> 0f673e10
 
     /**
      * Get all users
