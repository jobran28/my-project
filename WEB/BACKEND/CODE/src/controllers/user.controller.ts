import { Request, Response } from 'express';
import { injectable, inject } from 'inversify';
import { UserService } from '../services/user.service'; // Keep UserService import
import { Prisma } from '@prisma/client'; // Import Prisma
import { ResponseStatus } from '../DTO/apiResponse.DTO'; // Import ResponseStatus

@injectable()
export class UserController {

    constructor(
        @inject(UserService) private userService: UserService
    ) { }

    /**
     * Get all users
     * @param req Express request object
     * @param res Express response object
     */
    getAllUsers = async (req: Request, res: Response): Promise<void> => {
        try {
            // Extract optional relations from query parameters
            let relations: string[] | undefined;
            if (req.query.relations && typeof req.query.relations === 'string') {
                relations = req.query.relations.split(',');
            }

            const usersResponse = await this.userService.getAllUsers(relations);

            // Check the status from the service response
            if (usersResponse.status === ResponseStatus.SUCCESS) {
                res.status(200).json(usersResponse);
            } else {
                // Use the message and error from the service response
                res.status(500).json({
                    status: usersResponse.status,
                    message: usersResponse.message,
                    error: usersResponse.error
                });
            }
        } catch (error) {
            console.error('Error in UserController.getAllUsers:', error);
            // Generic fallback error
            res.status(500).json({
                status: ResponseStatus.FAILED,
                message: 'Failed to retrieve users',
                error: (error instanceof Error) ? error.message : 'Unknown error'
            });
        }
    };

    /**
     * Get a user by ID
     * @param req Express request object
     * @param res Express response object
     */
    getUserById = async (req: Request, res: Response): Promise<void> => {
        try {
            const userId = parseInt(req.params.id, 10);

            // Check if ID is a valid number
            if (isNaN(userId)) {
                res.status(400).json({ error: 'Invalid user ID' });
                return;
            }

            // Extract optional relations from query parameters
            let relations: string[] | undefined;
            if (req.query.relations && typeof req.query.relations === 'string') {
                relations = req.query.relations.split(',');
            }

            const user = await this.userService.getUserById(userId, relations);

            if (!user) {
                res.status(404).json({ error: 'User not found' });
                return;
            }

            res.status(200).json(user);
        } catch (error) {
            console.error('Error in UserController.getUserById:', error);
            res.status(500).json({ error: 'Failed to retrieve user' });
        }
    };

    /**
     * Create a new user
     * @param req Express request object
     * @param res Express response object
     */
    createUser = async (req: Request, res: Response): Promise<void> => {
        try {
            // Expect username, email, password in the body
            // The type here reflects the expected input structure, not necessarily the final DB structure
            const userData = req.body;

            // Basic validation for required fields including raw password
            if (!userData.username || !userData.email || !userData.password) { // Check for raw password
                res.status(400).json({ error: 'Username, email, and password are required' });
                return;
            }

            // Pass the raw userData (containing password) to the service.
            // The service is responsible for validation (e.g., with Zod) and hashing.
            const newUser = await this.userService.createUser(userData);
            res.status(201).json(newUser);
        } catch (error) {
            console.error('Error in UserController.createUser:', error);
            // Check if the error is from the service (e.g., validation) and return appropriate status
            // This part depends on how userService.createUser signals errors
            if (error instanceof Error && error.message.includes('Validation failed')) { // Example check
                 res.status(400).json({ error: error.message });
            } else if (error instanceof Error && error.message.includes('already exists')) { // Example check
                 res.status(409).json({ error: error.message });
            }
             else {
                res.status(500).json({ error: 'Failed to create user' });
            }
        }
    };

    /**
     * Update a user by ID
     * @param req Express request object
     * @param res Express response object
     */
    updateUser = async (req: Request, res: Response): Promise<void> => {
        try {
            const userId = parseInt(req.params.id, 10);
            if (isNaN(userId)) {
                res.status(400).json({ error: 'Invalid user ID' });
                return;
            }
<<<<<<< HEAD
    
            const validationResult = UpdateUserDto.safeParse(req.body);
            if (!validationResult.success) {
                res.status(400).json({
                    error: 'Validation error',
                    details: validationResult.error.errors
                });
                return;
            }
    
            const userData = validationResult.data;
    
=======

            // Use Prisma.usersUpdateInput type - this is likely correct for updates
            // as we usually don't update the password directly here or expect raw password for updates
            const userData: Prisma.usersUpdateInput = req.body;

            // Check if there is any data to update
>>>>>>> b691674c
            if (Object.keys(userData).length === 0) {
                res.status(400).json({ error: 'No update data provided' });
                return;
            }
<<<<<<< HEAD
    
            const updatedUser = await this.userService.updateUser(userId, userData);
    
=======

            // Service call remains the same, assuming service handles validation
            const updatedUser= await this.userService.updateUser(userId, userData);

>>>>>>> b691674c
            if (!updatedUser) {
                res.status(404).json({ error: 'User not found or update failed' });
                return;
            }
    
            res.status(200).json(updatedUser);
        } catch (error) {
            console.error('Error in UserController.updateUser:', error);
<<<<<<< HEAD
            if (error instanceof Error) {
                if (error.message === 'Username already exists' || 
                    error.message === 'Email already in use') {
                    res.status(409).json({ 
                        error: error.message,
                        message: error.message
                    });
                    return;
                }
            }
=======
             // Add more specific error handling based on service responses if needed
>>>>>>> b691674c
            res.status(500).json({ error: 'Failed to update user' });
        }
    };
    /**
     * Delete a user by ID
     * @param req Express request object
     * @param res Express response object
     */
    deleteUser = async (req: Request, res: Response): Promise<void> => {
        try {
            const userId = parseInt(req.params.id, 10);

            // Check if ID is a valid number
            if (isNaN(userId)) {
                res.status(400).json({ error: 'Invalid user ID' });
                return;
            }

            const deletedUser = await this.userService.deleteUser(userId);

            if (!deletedUser) {
                res.status(404).json({ error: 'User not found or deletion failed' });
                return;
            }

            res.status(200).json({ message: 'User deleted successfully', user: deletedUser });
        } catch (error) {
            console.error('Error in UserController.deleteUser:', error);
            res.status(500).json({ error: 'Failed to delete user' });
        }
    };
    public changePassword = async (req: Request, res: Response): Promise<void> => {
        try {
            const userId = parseInt(req.params.id, 10);
            if (isNaN(userId)) {
                res.status(400).json({ error: 'Invalid user ID' });
                return;
            }
    
            const { currentPassword, newPassword, confirmNewPassword } = req.body;
    
            if (!currentPassword || !newPassword || !confirmNewPassword) {
                res.status(400).json({ error: 'All password fields are required' });
                return;
            }
    
            if (newPassword !== confirmNewPassword) {
                res.status(400).json({ error: 'New passwords do not match' });
                return;
            }
    
            const passwordSchema = UpdateUserDto.pick({ password: true });
            const validationResult = passwordSchema.safeParse({ password: newPassword });
            if (!validationResult.success) {
                res.status(400).json({
                    error: 'Validation error',
                    details: validationResult.error.errors
                });
                return;
            }
    
            await this.userService.changePassword(userId, currentPassword, newPassword);
            res.status(200).json({ message: 'Password updated successfully' });
        } catch (error) {
            console.error('Error in UserController.changePassword:', error);
            if (error instanceof Error) {
                if (error.message === 'Current password is incorrect') {
                    res.status(401).json({ error: error.message });
                } else {
                    res.status(500).json({ error: error.message });
                }
            } else {
                res.status(500).json({ error: 'Failed to change password' });
            }
        }
    };
    // Add to UserController
public uploadAvatar = async (req: Request, res: Response): Promise<void> => {
    try {
        const userId = parseInt(req.params.id, 10);
        if (isNaN(userId)) {
            res.status(400).json({ error: 'Invalid user ID' });
            return;
        }

        if (!req.file) {
            res.status(400).json({ error: 'No file uploaded' });
            return;
        }

        const avatarPath = `/uploads/avatars/${req.file.filename}`;
        const updatedUser = await this.userService.updateUser(userId, { 
            avatar_path: avatarPath 
        });

        res.status(200).json(updatedUser);
    } catch (error) {
        console.error('Error in UserController.uploadAvatar:', error);
        if (error instanceof Error) {
            if (error.message === 'Only image files are allowed') {
                res.status(400).json({ error: error.message });
            } else {
                res.status(500).json({ error: 'Failed to upload avatar' });
            }
        } else {
            res.status(500).json({ error: 'Failed to upload avatar' });
        }
    }
}
}<|MERGE_RESOLUTION|>--- conflicted
+++ resolved
@@ -131,7 +131,6 @@
                 res.status(400).json({ error: 'Invalid user ID' });
                 return;
             }
-<<<<<<< HEAD
     
             const validationResult = UpdateUserDto.safeParse(req.body);
             if (!validationResult.success) {
@@ -144,28 +143,13 @@
     
             const userData = validationResult.data;
     
-=======
-
-            // Use Prisma.usersUpdateInput type - this is likely correct for updates
-            // as we usually don't update the password directly here or expect raw password for updates
-            const userData: Prisma.usersUpdateInput = req.body;
-
-            // Check if there is any data to update
->>>>>>> b691674c
             if (Object.keys(userData).length === 0) {
                 res.status(400).json({ error: 'No update data provided' });
                 return;
             }
-<<<<<<< HEAD
     
             const updatedUser = await this.userService.updateUser(userId, userData);
     
-=======
-
-            // Service call remains the same, assuming service handles validation
-            const updatedUser= await this.userService.updateUser(userId, userData);
-
->>>>>>> b691674c
             if (!updatedUser) {
                 res.status(404).json({ error: 'User not found or update failed' });
                 return;
@@ -174,7 +158,6 @@
             res.status(200).json(updatedUser);
         } catch (error) {
             console.error('Error in UserController.updateUser:', error);
-<<<<<<< HEAD
             if (error instanceof Error) {
                 if (error.message === 'Username already exists' || 
                     error.message === 'Email already in use') {
@@ -185,9 +168,6 @@
                     return;
                 }
             }
-=======
-             // Add more specific error handling based on service responses if needed
->>>>>>> b691674c
             res.status(500).json({ error: 'Failed to update user' });
         }
     };
