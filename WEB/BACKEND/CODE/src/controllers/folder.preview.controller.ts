--- conflicted
+++ resolved
@@ -270,12 +270,8 @@
         }
         const username = req.user.username;
         const { repoName } = req.params;
-<<<<<<< HEAD
         const { commitMessage } = req.body; // Optional commit message
         const { ownername } = req.query; // <-- get ownername from query
-=======
-        const { commitMessage } = req.body; 
->>>>>>> 9ccec96c
 
         // Basic input validation
         if (!repoName) {
