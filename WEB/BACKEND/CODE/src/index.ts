import 'reflect-metadata';
<<<<<<< HEAD
import express, { Request, Response } from 'express';
import { configureRoutes } from './routes';
import swaggerUi from 'swagger-ui-express';
import swaggerSpec from './docs/swagger';
import cors from 'cors';
=======
>>>>>>> 0f673e10

/* ──────────── OpenTelemetry bootstrap (BEFORE Express) ──────────── */
import { NodeSDK } from '@opentelemetry/sdk-node';
import { getNodeAutoInstrumentations } from '@opentelemetry/auto-instrumentations-node';
import { OTLPTraceExporter } from '@opentelemetry/exporter-trace-otlp-http';
import { OTLPMetricExporter } from '@opentelemetry/exporter-metrics-otlp-http';
import { resourceFromAttributes } from '@opentelemetry/resources';
import { SemanticResourceAttributes as SRA } from '@opentelemetry/semantic-conventions';
import { PeriodicExportingMetricReader } from '@opentelemetry/sdk-metrics';
import { HttpInstrumentation } from '@opentelemetry/instrumentation-http';
import { ExpressInstrumentation, ExpressRequestInfo } from '@opentelemetry/instrumentation-express';
import { PrismaInstrumentation } from '@prisma/instrumentation';
import { Span } from '@opentelemetry/api';

/* === Resource descriptor === */
const resource = resourceFromAttributes({
  [SRA.SERVICE_NAME]: 'backend',
  [SRA.SERVICE_VERSION]: '1.0.0',
  'deployment.environment': process.env.NODE_ENV ?? 'development',
});

/* === Exporters === */
const traceExporter = new OTLPTraceExporter({
  url: 'http://otel-collector:4318/v1/traces',
});
const metricExporter = new OTLPMetricExporter({
  url: 'http://otel-collector:4318/v1/metrics',
});

/* === Metric reader === */
const metricReader = new PeriodicExportingMetricReader({
  exporter: metricExporter,
  exportIntervalMillis: 60_000,
});

/* === HTTP & Express instrumentation with rich hooks === */
const expressInstr = new ExpressInstrumentation({
  spanNameHook: (info: ExpressRequestInfo): string => {
    const method = (info.request as any)?.method ?? '';
    return `${method} ${info.route}`;
  },
  requestHook(span: Span, info: ExpressRequestInfo): void {
    const req = info.request as import('express').Request;
    span.setAttribute('http.request.headers', JSON.stringify(req.headers));
    span.setAttribute('http.req.query', JSON.stringify(req.query));
    span.setAttribute('http.req.params', JSON.stringify(req.params));

    if (req.body && Object.keys(req.body).length > 0) {
      span.setAttribute('http.request.body', JSON.stringify(req.body).slice(0, 4_096));
    }
  },
});

const httpInstr = new HttpInstrumentation();
const prismaInstr = new PrismaInstrumentation();

/* === Build & start the SDK (sync in SDK v2) === */
export const otelSDK = new NodeSDK({
  resource,
  traceExporter,
  metricReader,
  instrumentations: [
    httpInstr,
    expressInstr,
    prismaInstr,
    getNodeAutoInstrumentations(), // DB & other libraries
  ],
});

otelSDK.start();
console.log('✅ OpenTelemetry tracing & metrics initialized');

/* ──────────── Express application (AFTER SDK.start()) ──────────── */
import express, { Request, Response, NextFunction } from 'express';
import { trace } from '@opentelemetry/api';
import { configureRoutes } from './routes';
import swaggerUi from 'swagger-ui-express';
import swaggerSpec from './docs/swagger';

const tracer = trace.getTracer('backend');
const app = express();
<<<<<<< HEAD

// CORS configuration
const corsOptions = {
  origin: 'http://localhost:5173', // Explicit origin
  credentials: true,
  methods: ['GET', 'POST', 'PUT', 'DELETE', 'OPTIONS', 'PATCH'], 
  allowedHeaders: ['Content-Type', 'Authorization'],
  exposedHeaders: ['Authorization']
};

app.use(cors(corsOptions));




const port = process.env.PORT || 5000;
=======
const port = Number(process.env.PORT) || 5000;
>>>>>>> 0f673e10

/* Body parsers */
app.use(express.json({ limit: '1mb' }));
app.use(express.urlencoded({ extended: true }));

/* Pipeline‑wide span for each request */
app.use((req: Request, res: Response, next: NextFunction) => {
  const span = tracer.startSpan('request.pipeline', {
    attributes: {
      'http.method': req.method,
      'http.target': req.originalUrl,
    },
  });

  res.on('finish', () => {
    span.setAttribute('http.status_code', res.statusCode);
    span.setAttribute('http.response.headers', JSON.stringify(res.getHeaders()));
    span.end();
  });

  next();
});
app.use('/uploads/avatars', express.static('uploads/avatars'));

/* Swagger & feature routes */
app.use('/api-docs', swaggerUi.serve, swaggerUi.setup(swaggerSpec));
app.use('/v1/api', configureRoutes());

/* Start server */
const server = app.listen(port, () => {
  console.log(`🚀 Server running at http://localhost:${port}`);
  console.log(`📄 API Docs     at http://localhost:${port}/api-docs`);
});

/* Graceful shutdown */
async function shutdown() {
  console.log('Shutting down…');
  await otelSDK.shutdown();
  server.close(() => process.exit(0));
}
process.on('SIGTERM', shutdown);
process.on('SIGINT', shutdown);

export default app;<|MERGE_RESOLUTION|>--- conflicted
+++ resolved
@@ -1,12 +1,4 @@
 import 'reflect-metadata';
-<<<<<<< HEAD
-import express, { Request, Response } from 'express';
-import { configureRoutes } from './routes';
-import swaggerUi from 'swagger-ui-express';
-import swaggerSpec from './docs/swagger';
-import cors from 'cors';
-=======
->>>>>>> 0f673e10
 
 /* ──────────── OpenTelemetry bootstrap (BEFORE Express) ──────────── */
 import { NodeSDK } from '@opentelemetry/sdk-node';
@@ -85,10 +77,10 @@
 import { configureRoutes } from './routes';
 import swaggerUi from 'swagger-ui-express';
 import swaggerSpec from './docs/swagger';
+import cors from 'cors';
 
 const tracer = trace.getTracer('backend');
 const app = express();
-<<<<<<< HEAD
 
 // CORS configuration
 const corsOptions = {
@@ -105,9 +97,6 @@
 
 
 const port = process.env.PORT || 5000;
-=======
-const port = Number(process.env.PORT) || 5000;
->>>>>>> 0f673e10
 
 /* Body parsers */
 app.use(express.json({ limit: '1mb' }));
