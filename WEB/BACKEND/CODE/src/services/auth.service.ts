--- conflicted
+++ resolved
@@ -56,38 +56,6 @@
         return await bcrypt.compare(password, hashedPassword);
     }
 
-<<<<<<< HEAD
-    // Update the signUp method in AuthService
-    
-async signUp(userData: CreateUserDto): Promise<ApiResponse<users>> {
-    try {
-        console.log("signup called in service");
-        const validatedData = CreateUserDto.parse(userData);
-
-        // Check for existing username first
-        const existingUsername = await this.userRepository.prisma.users.findUnique({
-            where: { username: validatedData.username },
-        });
-
-        if (existingUsername) {
-            return {
-                status: ResponseStatus.FAILED,
-                message: 'Username already exists',
-                error: 'Username already taken',
-            };
-        }
-
-        // Then check for existing email
-        const existingEmail = await this.userRepository.prisma.users.findUnique({
-            where: { email: validatedData.email },
-        });
-
-        if (existingEmail) {
-            return {
-                status: ResponseStatus.FAILED,
-                message: 'Email already exists',
-                error: 'Email already registered',
-=======
     async signUp(userData: CreateUserDto): Promise<ApiResponse<users>> {
         try {
             console.log("signup called in service");
@@ -153,7 +121,19 @@
                 status: ResponseStatus.FAILED,
                 message: 'Failed to create user',
                 error: `${error}`,
->>>>>>> b691674c
+            };
+        }
+
+        // Then check for existing email
+        const existingEmail = await this.userRepository.prisma.users.findUnique({
+            where: { email: validatedData.email },
+        });
+
+        if (existingEmail) {
+            return {
+                status: ResponseStatus.FAILED,
+                message: 'Email already exists',
+                error: 'Email already registered',
             };
         }
 
