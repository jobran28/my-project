--- conflicted
+++ resolved
@@ -7,11 +7,8 @@
 import { exec } from 'child_process';
 import path from 'path';
 import fs from 'fs/promises'; // Use promises version of fs
-<<<<<<< HEAD
 import { sendEmail } from '../utils/email.util';
-=======
 import { AuthUser } from '../types/auth.types';
->>>>>>> 17dc651a
 
 // TODO: Move this to configuration/environment variables, ensure consistency with GitService
 const GIT_REPO_BASE_PATH = '/srv/git';
